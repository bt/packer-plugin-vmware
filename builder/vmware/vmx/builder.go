--- conflicted
+++ resolved
@@ -22,16 +22,10 @@
 	runner multistep.Runner
 }
 
-<<<<<<< HEAD
-// Prepare processes the build configuration parameters.
+func (b *Builder) ConfigSpec() hcldec.ObjectSpec { return b.config.FlatMapstructure().HCL2Spec() }
+
 func (b *Builder) Prepare(raws ...interface{}) ([]string, []string, error) {
-	c, warnings, errs := NewConfig(raws...)
-=======
-func (b *Builder) ConfigSpec() hcldec.ObjectSpec { return b.config.FlatMapstructure().HCL2Spec() }
-
-func (b *Builder) Prepare(raws ...interface{}) ([]string, error) {
 	warnings, errs := b.config.Prepare(raws...)
->>>>>>> 1931a2fb
 	if errs != nil {
 		return nil, warnings, errs
 	}
